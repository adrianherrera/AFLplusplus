--- conflicted
+++ resolved
@@ -25,8 +25,6 @@
 DOC_PATH    = $(PREFIX)/share/doc/afl
 MISC_PATH   = $(PREFIX)/share/afl
 
-CLANG_COMPILER_RT = "/home/user/code/compiler-rt/cmake-build-debug/lib/linux"
-
 # PROGS intentionally omit afl-as, which gets installed elsewhere.
 
 PROGS       = afl-gcc afl-fuzz afl-showmap afl-tmin afl-gotcpu afl-analyze
@@ -136,22 +134,8 @@
 afl-common.o : afl-common.c
 	$(CC) $(CFLAGS) -c afl-common.c
 
-<<<<<<< HEAD
-smart-rabbit: afl-fuzz.c $(COMM_HDR) | test_x86
-	$(CC) $(CFLAGS) afl-fuzz.c -o $@ $(LDFLAGS) -lstdc++ -lpthread -lm -lrt \
-	 -Wl,--whole-archive -Wl,$(CLANG_COMPILER_RT)/libclang_rt.ubsan_standalone-x86_64.a -Wl,--no-whole-archive \
-	 -Wl,--dynamic-list=$(CLANG_COMPILER_RT)/libclang_rt.ubsan_standalone-x86_64.a.syms \
-	 -Wl,--whole-archive -Wl,$(CLANG_COMPILER_RT)/libclang_rt.ubsan_standalone_cxx-x86_64.a -Wl,--no-whole-archive \
-	 -Wl,--dynamic-list=$(CLANG_COMPILER_RT)/libclang_rt.ubsan_standalone_cxx-x86_64.a.syms \
-	 -Wl,--whole-archive -Wl,$(CLANG_COMPILER_RT)/libclang_rt.fuzzer_no_main-x86_64.a -Wl,--no-whole-archive \
-	 -Wl,--dynamic-list=libclang_rt.fuzzer_no_main-x86_64.a.syms
-
-afl-showmap: afl-showmap.c $(COMM_HDR) | test_x86
-	$(CC) $(CFLAGS) $@.c -o $@ $(LDFLAGS)
-=======
 sharedmem.o : sharedmem.c
 	$(CC) $(CFLAGS) -c sharedmem.c
->>>>>>> 7ca22cd5
 
 afl-fuzz: afl-fuzz.c afl-common.o sharedmem.o $(COMM_HDR) | test_x86
 	$(CC) $(CFLAGS) $@.c afl-common.o sharedmem.o -o $@ $(LDFLAGS) $(PYFLAGS)
@@ -197,13 +181,8 @@
 .NOTPARALLEL: clean
 
 clean:
-<<<<<<< HEAD
-	rm -f $(PROGS) smart-rabbit afl-as as afl-g++ afl-clang afl-clang++ *.o *~ a.out core core.[1-9][0-9]* *.stackdump test .test test-instr .test-instr0 .test-instr1 qemu_mode/qemu-2.10.0.tar.bz2 afl-qemu-trace
-	rm -rf out_dir qemu_mode/qemu-2.10.0
-=======
 	rm -f $(PROGS) afl-as as afl-g++ afl-clang afl-clang++ *.o *~ a.out core core.[1-9][0-9]* *.stackdump test .test .test1 .test2 test-instr .test-instr0 .test-instr1 qemu_mode/qemu-3.1.0.tar.xz afl-qemu-trace afl-gcc-fast  afl-gcc-pass.so  afl-gcc-rt.o  afl-g++-fast
 	rm -rf out_dir qemu_mode/qemu-3.1.0
->>>>>>> 7ca22cd5
 	$(MAKE) -C llvm_mode clean
 	$(MAKE) -C libdislocator clean
 	$(MAKE) -C libtokencap clean
