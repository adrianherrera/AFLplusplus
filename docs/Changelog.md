--- conflicted
+++ resolved
@@ -9,7 +9,6 @@
 sending a mail to <afl-users+subscribe@googlegroups.com>.
 
 ### Version ++3.14a (release)
-<<<<<<< HEAD
   - afl-fuzz:
     - fix -F when a '/' was part of the parameter
     - fixed a crash for cmplog for very slow inputs
@@ -31,22 +30,6 @@
     - fix timeout handling
     - add forkserver support for better performance
   - ensure afl-compiler-rt is built for gcc_module
-=======
-  - Fix for llvm 13
-  - afl-fuzz:
-    - fix -F when a '/' was part of the parameter
-    - removed implied -D determinstic from -M main
-    - if the target becomes unavailable check out out/default/error.txt for
-      an indicator why
-  - afl-cc
-    - support partial linking
-    - We do support llvm versions from 3.8 again
-  - afl_analyze
-    - fix timeout handling and support forkserver
-  - ensure afl-compiler-rt is built for gcc_module
-  - afl-analyze now uses the forkserver for increased performance
->>>>>>> 48c878a7
-
 
 ### Version ++3.13c (release)
   - Note: plot_data switched to relative time from unix time in 3.10
