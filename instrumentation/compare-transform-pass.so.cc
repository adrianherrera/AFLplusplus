--- conflicted
+++ resolved
@@ -70,12 +70,7 @@
   const char *getPassName() const override {
 
   #endif
-<<<<<<< HEAD
-
-    return "cmplog transform";
-=======
     return "transforms compare functions";
->>>>>>> 1a65df2b
 
   }
 
