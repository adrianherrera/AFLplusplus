--- conflicted
+++ resolved
@@ -1840,13 +1840,9 @@
 
   u32 r_max, r;
 
-<<<<<<< HEAD
+  r_max = 15 + ((afl->extras_cnt + afl->a_extras_cnt) ? 2 : 0);
+
   if (unlikely(afl->expand_havoc && afl->ready_for_splicing_count > 1)) {
-=======
-  r_max = 15 + ((afl->extras_cnt + afl->a_extras_cnt) ? 2 : 0);
-
-  if (unlikely(afl->expand_havoc)) {
->>>>>>> fe705bb9
 
     /* add expensive havoc cases here, they are activated after a full
        cycle without finds happened */
