--- conflicted
+++ resolved
@@ -45,11 +45,7 @@
 LLVMVER  = $(shell $(LLVM_CONFIG) --version 2>/dev/null | sed 's/git//' | sed 's/svn//' )
 LLVM_MAJOR = $(shell $(LLVM_CONFIG) --version 2>/dev/null | sed 's/\..*//' )
 LLVM_MINOR = $(shell $(LLVM_CONFIG) --version 2>/dev/null | sed 's/.*\.//' | sed 's/git//' | sed 's/svn//' | sed 's/ .*//' )
-<<<<<<< HEAD
 LLVM_UNSUPPORTED = $(shell $(LLVM_CONFIG) --version 2>/dev/null | egrep -q '^[0-5]\.' && echo 1 || echo 0 )
-=======
-LLVM_UNSUPPORTED = $(shell $(LLVM_CONFIG) --version 2>/dev/null | egrep -q '^[0-2]\.|^3.[0-7]\.' && echo 1 || echo 0 )
->>>>>>> c55f7af6
 LLVM_TOO_NEW = $(shell $(LLVM_CONFIG) --version 2>/dev/null | egrep -q '^1[3-9]' && echo 1 || echo 0 )
 LLVM_NEW_API = $(shell $(LLVM_CONFIG) --version 2>/dev/null | egrep -q '^1[0-9]' && echo 1 || echo 0 )
 LLVM_10_OK = $(shell $(LLVM_CONFIG) --version 2>/dev/null | egrep -q '^1[1-9]|^10\.[1-9]|^10\.0.[1-9]' && echo 1 || echo 0 )
@@ -65,11 +61,7 @@
 endif
 
 ifeq "$(LLVM_UNSUPPORTED)" "1"
-<<<<<<< HEAD
   $(error llvm_mode only supports llvm from version 6.0 onwards)
-=======
-  $(error llvm_mode only supports llvm from version 3.8 onwards)
->>>>>>> c55f7af6
 endif
 
 ifeq "$(LLVM_TOO_NEW)" "1"
@@ -314,11 +306,7 @@
 endif
 
 PROGS_ALWAYS = ./afl-cc ./afl-compiler-rt.o ./afl-compiler-rt-32.o ./afl-compiler-rt-64.o 
-<<<<<<< HEAD
 PROGS        = $(PROGS_ALWAYS) ./afl-llvm-pass.so ./SanitizerCoveragePCGUARD.so ./split-compares-pass.so ./split-switches-pass.so ./cmplog-routines-pass.so ./cmplog-instructions-pass.so ./afl-llvm-dict2file.so ./compare-transform-pass.so ./afl-ld-lto ./afl-llvm-lto-instrumentlist.so ./afl-llvm-lto-instrumentation.so ./SanitizerCoverageLTO.so
-=======
-PROGS        = $(PROGS_ALWAYS) ./afl-llvm-pass.so ./SanitizerCoveragePCGUARD.so ./split-compares-pass.so ./split-switches-pass.so ./cmplog-routines-pass.so ./cmplog-instructions-pass.so ./cmplog-switches-pass.so ./afl-llvm-dict2file.so ./compare-transform-pass.so ./afl-ld-lto ./afl-llvm-lto-instrumentlist.so ./afl-llvm-lto-instrumentation.so ./SanitizerCoverageLTO.so
->>>>>>> c55f7af6
 
 # If prerequisites are not given, warn, do not build anything, and exit with code 0
 ifeq "$(LLVMVER)" ""
