--- conflicted
+++ resolved
@@ -45,15 +45,13 @@
 
 static u8 *__compcov_afl_map;
 
-<<<<<<< HEAD
 static int (*__libc_strcmp)(const char*, const char*);
 static int (*__libc_strncmp)(const char*, const char*, size_t);
 static int (*__libc_strcasecmp)(const char*, const char*);
 static int (*__libc_strncasecmp)(const char*, const char*, size_t);
 static int (*__libc_memcmp)(const void*, const void*, size_t);
-=======
+
 static int debug_fd = -1;
->>>>>>> c7887abb
 
 
 static size_t __strlen2(const char *s1, const char *s2, size_t max_length) {
